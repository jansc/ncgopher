[package]
name = "ncgopher"
version = "0.7.0"
authors = ["Jan Schreiber <jan@mecinus.com>"]
edition = "2018"
license = "BSD-2-Clause"
description = "An ncurses gopher and gemini client for the modern internet"
documentation = "https://github.com/jansc/ncgopher/blob/master/README.org"
readme = "README.md"
homepage = "https://github.com/jansc/ncgopher"
repository = "https://github.com/jansc/ncgopher"
keywords = ["cli", "gopher", "gemini", "client"]
categories = ["command-line-utilities", "network-programming"]
exclude = ["screenshots/**"]

[badges.travis-ci]
repository = "jansc/ncgopher"

[dependencies]
backtrace = "0.3"
unicode-width = "0.2.0"
url = { version = "2.5", features = ["serde"] }
urlencoding = "2.1.3"
lazy_static = "1.5.0"
clap = { version = "4.5.27", features = ["derive"] }
log = { version = "0.4.22", features = ["std"] }
dirs = "6.0.0"
rcgen = "0.11"
serde_derive = "1.0"
serde = { version = "1.0", features = ["derive"] }
toml = "0.8.19"
rusqlite = { version = "0.32.1", features = ["url", "time"] }
gemtext = "0.2.1"
<<<<<<< HEAD
native-tls = { version = "0.2.11", features = ["vendored"] }
rustls = { version = "0.23.2", features = ["ring"] }
x509-parser = "0.14.0"
ring = "0.16.20"
time = { version = "0.3.34", features = ["serde", "serde-human-readable", "std", "formatting", "parsing"] }
=======
native-tls = { version = "0.2.12", features = ["vendored"] }
x509-parser = "0.16.0"
ring = "0.17.8"
time = { version = "0.3.36", features = ["serde", "serde-human-readable", "std", "formatting", "parsing"] }
>>>>>>> c54bae0d
pancurses = "0.17.0"
pem = "1.1"
base64 = "0.22"
percent-encoding = "2.3"
idna = "1.0"
cursive = { version = "0.21.1", default-features = false, features = ["pancurses-backend", "toml"] }
crossbeam-channel = "0.5.13"
regex = "1"
mime = "0.3.17"
linkify = "0.10.0"
stringreader = "0.1.1"
rustls-pemfile = "2.1.1"<|MERGE_RESOLUTION|>--- conflicted
+++ resolved
@@ -31,18 +31,11 @@
 toml = "0.8.19"
 rusqlite = { version = "0.32.1", features = ["url", "time"] }
 gemtext = "0.2.1"
-<<<<<<< HEAD
-native-tls = { version = "0.2.11", features = ["vendored"] }
+native-tls = { version = "0.2.12", features = ["vendored"] }
 rustls = { version = "0.23.2", features = ["ring"] }
-x509-parser = "0.14.0"
-ring = "0.16.20"
-time = { version = "0.3.34", features = ["serde", "serde-human-readable", "std", "formatting", "parsing"] }
-=======
-native-tls = { version = "0.2.12", features = ["vendored"] }
 x509-parser = "0.16.0"
 ring = "0.17.8"
 time = { version = "0.3.36", features = ["serde", "serde-human-readable", "std", "formatting", "parsing"] }
->>>>>>> c54bae0d
 pancurses = "0.17.0"
 pem = "1.1"
 base64 = "0.22"
